// tslint:disable: max-classes-per-file
// tslint:disable: object-literal-sort-keys
// tslint:disable: no-console

import {ArrayMap, ArraySet} from "array-map-set";
import { EventEmitter } from 'events';
import * as codes from '../codes/codes';
import * as crypto from '../crypto/crypto';
import {CHUNK_LENGTH, DIFFICULTY, ERASURE_CODING_SHARDS_LIMIT, PIECE_SIZE, VERSION} from '../main/constants';
import {ICompactBlockData, IContentData, IPiece, IProofData, IStateData, ITxData} from '../main/interfaces';
import { Storage } from '../storage/storage';
import { bin2Hex, num2Bin } from '../utils/utils';
import { Account } from './accounts';
import { Block } from './block';
import { Chain } from './chain';
import { Content } from './content';
import { Proof } from './proof';
import { State } from './state';
import { Tx } from './tx';

// ToDo
  // handle chain forks
  // handle level forks
  // decode level data
  // Refactor Level into a separate class
  // handle tx fees
  // handle validation where one farmer computes the next level and adds pieces before another
  // enforce a maximum block size of 4096 bytes

// Basic Modes
  // do I store the chain data (full node)
  // do I store the piece set (plotting)
  // do I store the state chain (light client, full node, farmer)

// Implementation
  // 1) Store the entire ledger in memory, create state blocks for each new level, encode and plot
  // 2) Only store the ledger in memory and create new state blocks
  // 3) Just store the state blocks, discard new blocks once they are created
  // 4) Store each chain state to disk after N levels are confirmed
  // 5) Discard each new block after N levels are confirmed

// modes of operation
  // light client -- only stores the state chain, discards all level data after it is compressed
  // full node -- stores the full tx and block history (in memory or on disk)
  // farmer -- only stores the state chain but  encodes each new level into their plot
  // gateway node -- answers rpc requests for records over the DHT
  // farmer -- answers rpc requests for pieces

export class Ledger extends EventEmitter {

  public static async init(storageAdapter: string, validateRecords: boolean): Promise<Ledger> {
    const ledger = new Ledger(storageAdapter, 'ledger', validateRecords);
    return ledger;
  }

  public isFarming = true;
  public isServing = true;
  public isValidating: boolean;

  public previousLevelHash = new Uint8Array();
  public parentProofHash = new Uint8Array();

  // persistent state
  public chainCount = 0;
  public readonly lastConfirmedLevel = 0;
  public accounts: Account;
  public stateMap = ArrayMap<Uint8Array, IStateData>();

  // memory pool, may be cleared after each level is confirmed (if not serving)
  public compactBlockMap = ArrayMap<Uint8Array, ICompactBlockData>();
  private lastStateHash: Uint8Array = new Uint8Array();
  private chains: Chain[] = [];
  // @ts-ignore TODO: Use it for something
  private storage: Storage;
  private proofMap = ArrayMap<Uint8Array, IProofData>();
  private contentMap = ArrayMap<Uint8Array, IContentData>();
  private txMap = ArrayMap<Uint8Array, ITxData>();
  private unconfirmedTxs: Set<Uint8Array> = ArraySet(); // has not been included in a block
  private unconfirmedBlocksByChain: Array<Set<Uint8Array>> = []; // has not been included in a level
  private unconfirmedChains: Set<number> = new Set(); // does not have any new blocks since last level was confirmed

  constructor(storageAdapter: string, path: string, validateRecords: boolean) {
    super();
    this.storage = new Storage(storageAdapter, path);
    this.accounts = new Account();
    this.isValidating = validateRecords;
  }

  /**
   * Creates a new genesis level.
   * Returns the initial erasure coded piece set with metadata.
   */
  public async createGenesisLevel(chainCount: number): Promise<[Uint8Array[], Uint8Array]> {

    // init the chains
    this.chainCount = chainCount;

    // init level data
    let previousProofHash = new Uint8Array();
    const parentContentHash = new Uint8Array();
    const levelRecords: Uint8Array[] = [];
    const levelProofHashes: Uint8Array[] = [];

    // init each chain with a genesis block
    for (let i = 0; i < this.chainCount; ++i) {
      const chain = new Chain(i);
      const block = Block.createGenesisBlock(previousProofHash, parentContentHash);
      console.log(`Created new genesis block for chain ${i}`);
      const encoding = new Uint8Array();
      this.emit('block', block, encoding);
      // print(block.print());
      previousProofHash = block.value.proof.key;

      // save the proof, append to level data
      this.proofMap.set(block.value.proof.key, block.value.proof.toData());
      const binProof = block.value.proof.toBytes();
      levelRecords.push(binProof);
      levelProofHashes.push(binProof);

      // save the content, append to level data
      this.contentMap.set(block.value.content.key, block.value.content.toData());
      levelRecords.push(block.value.content.toBytes());

      // extend the chain and to ledger
      chain.addBlock(block.key);
      this.chains.push(chain);

      // add compact block
      const compactBlockData: ICompactBlockData = [block.value.proof.key, block.value.content.key];
      this.compactBlockMap.set(block.key, compactBlockData);

      // init each chain as unconfirmed
      this.unconfirmedChains.add(i);
      this.unconfirmedBlocksByChain.push(ArraySet());
    }

    const levelProofHashData = Buffer.concat(levelProofHashes);
    const levelHash = crypto.hash(levelProofHashData);
    this.parentProofHash = previousProofHash;
    return [levelRecords, levelHash];
  }

  /**
   * Creates a subsequent level once a new level is confirmed (at least one new block for each chain).
   * Returns a canonical erasure coded piece set with metadata that will be the same across all nodes.
   */
  public createLevel(): [Uint8Array[], Uint8Array] {
    const levelRecords: Uint8Array[] = [];
    const levelProofHashes: Uint8Array[] = [];
    const uniqueTxSet: Set<Uint8Array> = new Set();
    for (const chain of this.unconfirmedBlocksByChain) {
      for (const blockId of chain.values()) {
        const compactBlockData = this.compactBlockMap.get(blockId);
        if (!compactBlockData) {
          throw new Error('Cannot create new level, cannot fetch requisite compact block data');
        }

        const proofData = this.proofMap.get(compactBlockData[0]);
        const contentData = this.contentMap.get(compactBlockData[1]);
        if (!proofData || !contentData) {
          throw new Error('Cannot create new level, cannot fetch requisite proof or content data');
        }

        // need to store as bytes
        // add a from bytes method

        const proof = Proof.load(proofData);
        const binProof = proof.toBytes();
        levelRecords.push(binProof);
        levelProofHashes.push(compactBlockData[0]);
        const content = Content.load(contentData);
        levelRecords.push(content.toBytes());

        for (const txId of content.value.payload) {
          uniqueTxSet.add(txId);
        }
      }
      chain.clear();
    }

    for (const txId of uniqueTxSet) {
      const txData = this.txMap.get(txId);
      if (!txData) {
        throw new Error('Cannot create new level, cannot fetch requisite transaction data');
      }
      const tx = Tx.load(txData);
      levelRecords.push(tx.toBytes());
    }

    const levelProofHashesData = Buffer.concat(levelProofHashes);
    const levelHash = crypto.hash(levelProofHashesData);
    return [levelRecords, levelHash];
  }

  /**
   * Takes the source data for a level and applies padding, slices, erasure codes, and creates a piece index.
   * Compresses the encoded level into a state block.
   * Returns an erasure coded piece set with metadata.
   */
  public async encodeLevel(levelRecords: Uint8Array[], levelHash: Uint8Array): Promise<IPiece[]> {
    this.previousLevelHash = levelHash;
    let levelData = new Uint8Array();
    const levelElements: Uint8Array[] = [];

    for (const record of levelRecords) {
      levelElements.push(num2Bin(record.length));
      levelElements.push(record);
    }

    levelData = Buffer.concat(levelElements);

    const paddedLevelData = codes.padLevel(levelData);

    const pieceDataSet = paddedLevelData.length <= 4096 ?
      this.encodeSmallLevel(paddedLevelData, levelHash) :
      await this.encodeLargeLevel(paddedLevelData, levelHash);

    if (!this.isServing) {
      // clear the pending state from memory
      this.compactBlockMap.clear();
      this.proofMap.clear();
      this.contentMap.clear();
      this.txMap.clear();
      this.chains.forEach((chain) => chain.reset());
    }

    return pieceDataSet;
  }

  public encodeSmallLevel(paddedLevelData: Uint8Array, levelHash: Uint8Array): IPiece[] {

    const pieceHash = crypto.hash(paddedLevelData);

    const state = State.create(
      this.lastStateHash,
      levelHash,
      pieceHash,
      DIFFICULTY,
      VERSION,
      new Uint8Array(),
    );

    const pieceData: IPiece = {
      piece: paddedLevelData,
      data: {
        pieceHash,
        stateHash: state.key,
        pieceIndex: 0,
        proof: new Uint8Array(),
      },
    };

    this.stateMap.set(state.key, state.toData());
    this.lastStateHash = state.key;
    return [pieceData];
  }

  public async encodeLargeLevel(paddedLevelData: Uint8Array, levelHash: Uint8Array): Promise<IPiece[]> {

    // this level has at least two source pieces, erasure code parity shards and add index piece
    // max pieces to erasure code in one go are 127
    const pieceCount = paddedLevelData.length / PIECE_SIZE;
<<<<<<< HEAD
    const erasureCodedLevelElements: Uint8Array[] = [];
    console.log(`Piece count is: ${pieceCount}`);
    if (pieceCount > 127) {
      const rounds = Math.ceil(pieceCount / 127);
      console.log(`Rounds of erasure coding are: ${rounds}`);
      for (let r = 0; r < rounds; ++r) {
        const roundData = paddedLevelData.subarray(r * 127 * PIECE_SIZE, (r + 1) * 127 * PIECE_SIZE);
        erasureCodedLevelElements.push(await codes.erasureCodeLevel(roundData));
      }
      // erasure code in multiples of 127
=======
    // Because total shards limit will also have the same amount of parity shards
    const dataShardsLimit = ERASURE_CODING_SHARDS_LIMIT / 2;
    let erasureCodedLevel = new Uint8Array();
    console.log(`Piece count is: ${pieceCount}`);
    if (pieceCount > dataShardsLimit) {
      const rounds = Math.ceil(pieceCount / dataShardsLimit);
      console.log(`Rounds of erasure coding are: ${rounds}`);
      for (let r = 0; r < rounds; ++r) {
        const roundData = paddedLevelData.subarray(r * dataShardsLimit * PIECE_SIZE, (r + 1) * dataShardsLimit * PIECE_SIZE);
        erasureCodedLevel = Buffer.concat([erasureCodedLevel, await codes.erasureCodeLevel(roundData)]);
      }
>>>>>>> 81a07870
    } else {
      erasureCodedLevelElements.push(await codes.erasureCodeLevel(paddedLevelData));
    }

    const erasureCodedLevel = Buffer.concat(erasureCodedLevelElements);
    const pieces = codes.sliceLevel(erasureCodedLevel);

    // create the index piece
    const pieceHashes = pieces.map((piece) => crypto.hash(piece));
    const indexData = Uint8Array.from(Buffer.concat([...pieceHashes]));
    const indexPiece = codes.padPiece(indexData);
    const indexPieceId = crypto.hash(indexPiece);
    pieces.push(indexPiece);
    pieceHashes.push(indexPieceId);

    // build merkle tree
    const { root, proofs } = crypto.buildMerkleTree(pieceHashes);

    // create state
    const state = State.create(
      this.lastStateHash,
      levelHash,
      root,
      DIFFICULTY,
      VERSION,
      indexPieceId,
    );

    // compile piece data
    const pieceDataSet: IPiece[] = [];
    for (let i = 0; i < pieces.length; ++i) {
      pieceDataSet[i] = {
        piece: pieces[i],
        data: {
          pieceHash: pieceHashes[i],
          stateHash: state.key,
          pieceIndex: i,
          proof: proofs[i],
        },
      };
    }

    this.stateMap.set(state.key, state.toData());
    this.lastStateHash = state.key;

    return pieceDataSet;
  }

  /**
   * Takes any minimal subset of the erasure coded level and returns the original records (blocks, proofs, contents, and txs).
   */
  // public async decodeLevel(levelData: Uint8Array): Promise<void> {
  //   // parse record length value
  //   // parse record
  //   // load and validate all proofs
  //   // load and validate all content
  //   // load and validate all txs
  //   // ensure all txs described in content are included
  //   // reconstruct each block
  //   return;
  // }

  /**
   * Called when a new Block solution is generated locally.
   * Emits a fully formed Block for gossip by Node.
   * Passes the Block on to be applied to Ledger
   */
  public async createBlock(proof: Proof, coinbaseTx: Tx, encoding: Uint8Array): Promise<Block> {

    // create the block
    const chainIndex = crypto.jumpHash(proof.key, this.chainCount);
    const parentBlockId = this.chains[chainIndex].head;
    const compactParentBlock = this.compactBlockMap.get(parentBlockId);
    if (!compactParentBlock) {
      throw new Error('Cannot get parent block when extending the chain.');
    }
    const parentContentHash = compactParentBlock[1];
    const txIds = [coinbaseTx.key, ...this.unconfirmedTxs.values()];
    const block = Block.create(proof, parentContentHash, txIds, coinbaseTx);
    console.log(`Created new block ${bin2Hex(block.key).substring(0, 16)} for chain ${chainIndex}`);

    // pass up to node for gossip across the network
    // this.emit('block', block, encoding);
    if (this.isValidating) {
      await this.isValidBlock(block, encoding);
    }
    console.log(`Validated new block ${bin2Hex(block.key).substring(0, 16)}`);
    await this.applyBlock(block);
    console.log(`Applied new block ${bin2Hex(block.key).substring(0, 16)} to ledger.`);
    return block;
  }

  /**
   * Validates a Block against the Ledger.
   * Ensures the Proof and Content are well-formed.
   * Ensures all included Txs are valid against the Ledger and well-formed.
   */
  public async isValidBlock(block: Block, encoding: Uint8Array): Promise<boolean> {

    // console.log(`Got block and encoding in Block.isValidBlock():`);
    // console.log(encoding);

    // validate the block, proof, content, and coinbase tx are all well formed, will throw if not
    block.isValid();

    // handle genesis blocks ...
    if (block.value.proof.value.previousLevelHash.length === 0) {

      // previous proof hash should be null or in proof map
      if (block.value.proof.value.previousProofHash.length === 0) {
        const genesisProof = this.proofMap.get(block.value.proof.key);
        if (!genesisProof && this.proofMap.size) {
          throw new Error('Invalid genesis block, already have a first genesis proof');
        }
      } else {
        // check in proof map
        const previousProofData = this.proofMap.get(block.value.proof.value.previousProofHash);
        if (!previousProofData) {
          throw new Error('Invalid genesis block, does not reference a known proof');
        }
      }

      // encoding should be null
      if (encoding.length > 0) {
        throw new Error('Invalid genesis block, should not have an attached encoding');
      }

      return true;
    }

    // verify the proof ...

    // previous level hash is last seen level
    if (block.value.proof.value.previousLevelHash.toString() !== this.previousLevelHash.toString()) {
      throw new Error('Invalid block proof, points to incorrect previous level');
    }

    // previous proof hash is in proof map
    if (!this.proofMap.has(block.value.proof.value.previousProofHash)) {
      throw new Error('Invalid block proof, points to an unknown previous proof');
    }

    // solution is part of encoded piece
    let hasSolution = false;
    for (let i = 0; i < PIECE_SIZE / CHUNK_LENGTH; ++i) {
      const chunk = encoding.subarray((i * CHUNK_LENGTH), (i + 1) * CHUNK_LENGTH);
      if (chunk.toString() === block.value.proof.value.solution.toString()) {
        hasSolution = true;
        break;
      }
    }

    if (!hasSolution) {
      throw new Error('Invalid block proof, solution is not present in encoding');
    }

    // piece level is seen in state
    if (!this.stateMap.has(block.value.proof.value.pieceStateHash) && block.value.proof.value.pieceStateHash.length > 0) {
      throw new Error('Invalid block proof, referenced piece level is unknown');
    }

    // piece proof is valid for a given state level, assuming their is more than one piece in the level
    if (block.value.proof.value.previousLevelHash.toString() !== block.value.proof.value.previousProofHash.toString()) {
      const pieceStateData = this.stateMap.get(block.value.proof.value.pieceStateHash);
      if (!pieceStateData) {
        throw new Error('Invalid block proof, referenced state data is not in state map');
      }
      const state = State.load(pieceStateData);
      const validPieceProof = crypto.isValidMerkleProof(state.value.pieceRoot, block.value.proof.value.pieceProof, block.value.proof.value.pieceHash);
      if (!validPieceProof) {
        throw new Error('Invalid block proof, piece proof is not a valid merkle path');
      }
    }

    // encoding decodes pack to piece
    const proverAddress = crypto.hash(block.value.proof.value.publicKey);
    const piece = codes.decodePiece(encoding, proverAddress);
    // console.log(`Encoding in  Block.isValidBlock() decodes to: ${piece}`);
    const pieceHash = crypto.hash(piece);
    if (pieceHash.toString() !== block.value.proof.value.pieceHash.toString()) {
      // console.log(`Address for decoding is ${proverAddress}`);
      // console.log(`Encoded piece hash is ${crypto.hash(encoding)}`);
      // console.log(`Decoded piece hash is ${pieceHash.toString()}`);
      // console.log(`Piece hash referenced in block is:  ${block.value.proof.value.pieceHash.toString()}`);
      // print(block.print());
      throw new Error('Invalid block proof, encoding does not decode back to parent piece');
    }

    // verify the content points to the correct chain
    // if parent block is the genesis block then the proof hash will hash to different a chain
    const correctChainIndex = crypto.jumpHash(block.value.proof.key, this.chainCount);
    const parentContentData = this.contentMap.get(block.value.content.value.parentContentHash);
    if (!parentContentData) {
      throw new Error('Invalid block content, cannot retrieve parent content block');
    }
    const parentContent = Content.load(parentContentData);
    if (parentContent.value.parentContentHash.length > 0) {
      const parentChainIndex = crypto.jumpHash(parentContent.value.proofHash, this.chainCount);
      if (parentChainIndex !== correctChainIndex) {
        throw new Error('Invalid block content, does not hash to the same chain as parent');
      }
    }

    // validate the coinbase tx (since not in mempool)
    if (!block.value.coinbase) {
      throw new Error('Invalid block, does not have a coinbase tx');
    }
    this.isValidTx(block.value.coinbase);

    // verify each tx in the content (including coinbase)
    const txIds = block.value.content.value.payload;
    for (let i = 1; i < txIds.length; ++i) {
      const txData = this.txMap.get(txIds[i]);
      if (!txData) {
        throw new Error('Invalid block content, cannot retrieve referenced tx id');
      }
      const tx = Tx.load(txData);
      this.isValidTx(tx);
    }

    return true;
  }

  /**
   * Called when a new valid block is received over the network or generated locally.
   * Assumes the block has been validated on receipt over the network or correctly formed locally.
   * Applies the block to ledger state.
   */
  public async applyBlock(block: Block): Promise<void> {
    return new Promise(async (resolve) => {
      // extend the correct chain with block id and add to compact block map
      const chainIndex = crypto.jumpHash(block.value.proof.key, this.chainCount);
      this.chains[chainIndex].addBlock(block.key);
      this.compactBlockMap.set(block.key, [block.value.proof.key, block.value.content.key]);
      this.unconfirmedBlocksByChain[chainIndex].add(block.key);

      // add proof to proof map and update last proof seen
      this.proofMap.set(block.value.proof.key, block.value.proof.toData());
      this.parentProofHash = block.value.proof.key;

      // add content to content map
      this.contentMap.set(block.value.content.key, block.value.content.toData());

      if (!block.value.coinbase) {
        throw new Error('Cannot apply block without a coinbase tx');
      }

      // apply the coinbase tx (skip unconfirmed)
      const coinbase = block.value.coinbase;
      this.txMap.set(coinbase.key, coinbase.toData());
      this.applyTx(coinbase);

      // for each credit tx, apply and remove from unconfirmed set, skipping the coinbase tx
      const txIds = block.value.content.value.payload;
      for (let i = 1; i < txIds.length; ++i) {
        const txId = txIds[i];
        const txData = this.txMap.get(txId);
        if (!txData) {
          throw new Error('Cannot apply tx that is not in the mempool');
        }
        const tx = Tx.load(txData);
        this.applyTx(tx);
        this.unconfirmedTxs.delete(txId);
      }

      // tslint:disable-next-line: no-console
      console.log('Checking if pending level has confirmed during applyBlock()');

      // update level confirmation cache and check if level is confirmed
      this.unconfirmedChains.delete(chainIndex);
      if (!this.unconfirmedChains.size) {
        const [levelRecords, levelHash] = this.createLevel();
        this.emit('confirmed-level', levelRecords, levelHash);
        console.log('New level has been confirmed.');
        console.log('Chain lengths:');
        console.log('--------------');
        for (const chain of this.chains) {
          console.log(`Chain ${chain.index}: ${chain.size}`);
        }

        for (let i = 0; i < this.chainCount; ++i) {
          this.unconfirmedChains.add(i);
        }

        if (this.isFarming) {
          this.once('completed-plotting', () => {
            // tslint:disable-next-line: no-console
            console.log('Completed plotting piece set for last confirmed level');
            resolve();
          });
        } else {
          resolve();
        }
      }
      resolve();
    });
  }

  /**
   * Validates a Tx against the Ledger and ensures it is well-formed.
   * Validates schema.
   * Ensures the sender has funds to cover.
   * Ensures the nonce has been incremented.
   */
  public async isValidTx(tx: Tx): Promise<boolean> {
    // validate schema, will throw if invalid
    // tx.isValid();

    // does sender have funds to cover tx (if not coinbase)
    if (tx.value.sender.length > 0) {
      const senderBalance = this.accounts.get(tx.senderAddress);
      if (!senderBalance) {
        throw new Error('Invalid tx, sender has no account on the ledger!');
      }
      if (senderBalance - tx.value.amount < 0) {
        throw new Error('Invalid tx, sender does not have funds to cover the amount!');
      }
    }

    // has nonce been incremented? (prevent replay attack)
      // how to get the last tx for this account?
        // create secondary index in rocks for address and compile...
        // track the nonce in each address field in accounts

    console.log(`Validated new ${tx.value.sender.length > 0 ? "credit" : "coinbase"} tx ${bin2Hex(tx.key).substring(0, 16)}`);

    return true;
  }

  /**
   * Called when a new valid tx is received over the network or generated locally.
   * Assumes the tx has been validated on receipt over the network or correctly formed locally.
   * Applies the tx to ledger state by adjust account balances.
   */
  public applyTx(tx: Tx): void {
      // debit the sender, if not coinbase tx
      if (tx.value.sender.length > 0) {
        this.accounts.update(tx.senderAddress, -tx.value.amount);
      }

      // always credit the receiver
      this.accounts.update(tx.receiverAddress, tx.value.amount);

      console.log(`Applied new ${tx.value.sender.length > 0 ? "credit" : "coinbase"} tx ${bin2Hex(tx.key).substring(0, 16)} to ledger.`);

      // apply the fee to the farmer?
      // note when tx is referenced (added to a block)
      // note when tx is confirmed (a block referencing is captured in a level)
      // note when tx is deep confirmed (N other levels have also been confirmed, 6?)
  }
}<|MERGE_RESOLUTION|>--- conflicted
+++ resolved
@@ -260,7 +260,6 @@
     // this level has at least two source pieces, erasure code parity shards and add index piece
     // max pieces to erasure code in one go are 127
     const pieceCount = paddedLevelData.length / PIECE_SIZE;
-<<<<<<< HEAD
     const erasureCodedLevelElements: Uint8Array[] = [];
     console.log(`Piece count is: ${pieceCount}`);
     if (pieceCount > 127) {
@@ -271,19 +270,7 @@
         erasureCodedLevelElements.push(await codes.erasureCodeLevel(roundData));
       }
       // erasure code in multiples of 127
-=======
-    // Because total shards limit will also have the same amount of parity shards
-    const dataShardsLimit = ERASURE_CODING_SHARDS_LIMIT / 2;
-    let erasureCodedLevel = new Uint8Array();
-    console.log(`Piece count is: ${pieceCount}`);
-    if (pieceCount > dataShardsLimit) {
-      const rounds = Math.ceil(pieceCount / dataShardsLimit);
-      console.log(`Rounds of erasure coding are: ${rounds}`);
-      for (let r = 0; r < rounds; ++r) {
-        const roundData = paddedLevelData.subarray(r * dataShardsLimit * PIECE_SIZE, (r + 1) * dataShardsLimit * PIECE_SIZE);
-        erasureCodedLevel = Buffer.concat([erasureCodedLevel, await codes.erasureCodeLevel(roundData)]);
-      }
->>>>>>> 81a07870
+
     } else {
       erasureCodedLevelElements.push(await codes.erasureCodeLevel(paddedLevelData));
     }
