import {BlsSignatures} from "../crypto/BlsSignatures";

if (!globalThis.indexedDB) {
  // Only import when not preset (in Node.js)
  // tslint:disable-next-line:no-var-requires no-submodule-imports
  require('fake-indexeddb/auto');
}

import * as crypto from '../crypto/crypto';
import { Block } from '../ledger/block';
import { Content } from "../ledger/content";
import { Proof } from "../ledger/proof";
import { State } from '../ledger/state';
import { Tx } from '../ledger/tx';
import { CHUNK_LENGTH, HASH_LENGTH } from "../main/constants";
import { IPeerContactInfo, IPiece } from '../main/interfaces';
import { Network } from '../network/Network';
import { Storage } from '../storage/storage';
import { allocatePort, createLogger, smallNum2Bin } from '../utils/utils';
import { Wallet } from '../wallet/wallet';
import { Rpc } from './Rpc';

// tslint:disable: object-literal-sort-keys
// tslint:disable: no-console

const logger = createLogger('warn');

const contactsMaintenanceInterval = 0.001;

const peer1: IPeerContactInfo = {
  nodeId: crypto.randomBytes(32),
  nodeType: 'gateway',
  address: 'localhost',
  udp4Port: allocatePort(),
  tcp4Port: allocatePort(),
  wsPort: allocatePort(),
};

const peer2: IPeerContactInfo = {
  nodeId: crypto.randomBytes(32),
  nodeType: 'validator',
  address: 'localhost',
  udp4Port: allocatePort(),
  tcp4Port: allocatePort(),
  wsPort: allocatePort(),
};

let network1: Network;
let network2: Network;

let rpc1: Rpc;
let rpc2: Rpc;

let tx: Tx;
let wallet: Wallet;
let proof: Proof;
let content: Content;
let state: State;
let encoding: Uint8Array;
let block: Block;
let blsSignatures: BlsSignatures;

beforeAll(async () => {
  blsSignatures = await BlsSignatures.init();
  const storage = new Storage('memory', 'tests', 'rpc');
  wallet = new Wallet(blsSignatures, storage);
  const account = await wallet.createAccount();
  tx = await wallet.createCoinBaseTx(1, account.publicKey);
<<<<<<< HEAD

  // create the proof
  const previousProofHash = crypto.randomBytes(HASH_LENGTH);
  const solution = crypto.randomBytes(CHUNK_LENGTH);
  const pieceHash = crypto.randomBytes(HASH_LENGTH);
  const pieceStateHash = crypto.randomBytes(HASH_LENGTH);
  const pieceProof = crypto.randomBytes(100);

  const unsignedProof = Proof.create(
    previousProofHash,
    solution,
    pieceHash,
    pieceStateHash,
    pieceProof,
    account.publicKey,
  );

  const signedProof = wallet.signProof(unsignedProof);

  // create parent content
  const parentContentHash = crypto.randomBytes(HASH_LENGTH);

  // create tx set
  const txIds: Uint8Array[] = [
    crypto.randomBytes(HASH_LENGTH),
    crypto.randomBytes(HASH_LENGTH),
    crypto.randomBytes(HASH_LENGTH),
  ];

  // create coinbase tx and add to tx set
  const reward = 1;
  const coinbaseTx = await wallet.createCoinBaseTx(reward, account.publicKey);
  txIds.unshift(coinbaseTx.key);

  const previousBlockHash = crypto.randomBytes(32);

  block = Block.create(previousBlockHash, signedProof, parentContentHash, txIds, coinbaseTx);
  proof = block.value.proof;
  content = block.value.content;
  state = State.create(
    crypto.randomBytes(32),
    crypto.randomBytes(32),
    crypto.randomBytes(32),
    crypto.randomBytes(32),
    Date.now(),
    1,
    1,
  );
  encoding = crypto.randomBytes(4096);
});

beforeEach(async () => {
  network1 = await Network.init(peer1, [], false, logger); // gateway
  network2 = await Network.init(peer2, [peer1], false, logger); // client
=======
  network1 = await Network.init(peer1, [], false, logger, {contactsMaintenanceInterval}); // gateway
  network2 = await Network.init(peer2, [peer1], false, logger, {contactsMaintenanceInterval}); // client
>>>>>>> e55fe8fc
  rpc1 = new Rpc(network1, blsSignatures, logger); // gateway
  rpc2 = new Rpc(network2, blsSignatures, logger); // client
});

// test('ping-pong', async () => {
//   const sentPayload = crypto.randomBytes(32);
//   rpc2.on('ping', (payload, responseCallback: (response: Uint8Array) => void) => responseCallback(payload));
//   const receivedPayload = await rpc1.ping(peer2.nodeId, sentPayload);
//   expect(sentPayload.join(', ')).toEqual(receivedPayload.join(', '));
//
// });

test('gossip-tx', async () => {
  rpc2.on('tx-gossip', (payload: Uint8Array) => {
    expect(payload.join(',')).toEqual(tx.toBytes().join(','));
  });

  rpc1.gossipTx(tx);
 });

test('gossip-block', async () => {
  rpc2.on('block-gossip', (payload: Uint8Array) => {
    const sentPayload = Buffer.concat([encoding, block.toFullBytes()]);
    expect(payload.join(',')).toEqual(sentPayload.join(','));
  });

  rpc1.gossipBlock(block, encoding);
});

test('request-tx', async () => {
  rpc1.on('tx-request', (txId: Uint8Array, responseCallback: (response: Uint8Array) => void) => {
    expect(txId.join(',')).toEqual(tx.key.join(','));
    responseCallback(tx.toBytes());
  });
  const payload = await rpc2.requestTx(tx.key);
  expect(payload.toBytes().join(',')).toEqual(tx.toBytes().join(','));

});

test('request-block', async () => {
  rpc1.on('block-request', (blockId: Uint8Array, responseCallback: (response: Uint8Array) => void) => {
    expect(blockId.join(',')).toEqual(block.key.join(','));
    responseCallback(block.toFullBytes());
  });
  const payload = await rpc2.requestBlock(block.key);
  expect(payload.toBytes().join(',')).toEqual(block.toBytes().join(','));
});

test('request-block-by-index', async () => {
  rpc1.on('block-request-by-index', (blockIndex: number, responseCallback: (response: Uint8Array) => void) => {
    expect(blockIndex).toEqual(0);
    responseCallback(block.toFullBytes());
  });
  const payload = await rpc2.requestBlockByIndex(0);
  if (payload) {
    expect(payload.toBytes().join(',')).toEqual(block.toBytes().join(','));
  } else {
    fail(true);
  }
});

test('request-proof', async () => {
  rpc1.on('proof-request', (proofId: Uint8Array, responseCallback: (response: Uint8Array) => void) => {
    expect(proofId.join(',')).toEqual(proof.key.join(','));
    responseCallback(proof.toBytes());
  });
  const payload = await rpc2.requestProof(proof.key);
  expect(payload.toBytes().join(',')).toEqual(proof.toBytes().join(','));

});

test('request-content', async () => {
  rpc1.on('content-request', (contentId: Uint8Array, responseCallback: (response: Uint8Array) => void) => {
    expect(contentId.join(',')).toEqual(content.key.join(','));
    responseCallback(content.toBytes());
  });
  const payload = await rpc2.requestContent(content.key);
  expect(payload.toBytes().join(',')).toEqual(content.toBytes().join(','));

});

test('request-state', async () => {
  rpc1.on('state-request', (stateId: Uint8Array, responseCallback: (response: Uint8Array) => void) => {
    expect(stateId.join(',')).toEqual(state.key.join(','));
    responseCallback(state.toBytes());
  });
  const payload = await rpc2.requestState(state.key);
  expect(payload.toBytes().join(',')).toEqual(state.toBytes().join(','));
});

test('request-state-by-index', async () => {
  rpc1.on('state-request-by-index', (stateIndex: number, responseCallback: (response: Uint8Array) => void) => {
    expect(stateIndex).toEqual(0);
    responseCallback(state.toBytes());
  });
  const payload = await rpc2.requestStateByIndex(0);
  if (payload) {
    expect(payload.toBytes().join(',')).toEqual(state.toBytes().join(','));
  } else {
    fail(true);
  }
});

test('request-piece', async () => {
  const binaryPiece = crypto.randomBytes(4096);
  const piece: IPiece = {
    piece: binaryPiece,
    data: {
      pieceHash: crypto.hash(binaryPiece),
      stateHash: crypto.randomBytes(32),
      pieceIndex: 256,
      proof: crypto.randomBytes(256),
    },
  };

  const pieceData = Buffer.concat([
    piece.piece,
    piece.data.pieceHash,
    piece.data.stateHash,
    smallNum2Bin(piece.data.pieceIndex),
    piece.data.proof,
  ]);

  rpc1.on('piece-request', (pieceId: Uint8Array, responseCallback: (response: Uint8Array) => void) => {
    expect(pieceId.join(',')).toEqual(piece.data.pieceHash.join(','));
    responseCallback(pieceData);
  });

  const pieceResponse = await rpc2.requestPiece(piece.data.pieceHash);
  const pieceResponseData = Buffer.concat([
    pieceResponse.piece,
    pieceResponse.data.pieceHash,
    pieceResponse.data.stateHash,
    smallNum2Bin(pieceResponse.data.pieceIndex),
    pieceResponse.data.proof,
  ]);
  expect(pieceResponseData.join(',')).toEqual(pieceData.join(','));
});

test('get-peers', async () => {
  return new Promise((resolve) => {
    network1.on('peer-connected', async () => {
      const rpc1Peers = await rpc1.getPeers();
      const rpc2Peers = await rpc2.getPeers();
      expect(rpc1Peers.length).toBe(1);
      expect(rpc2Peers.length).toBe(1);
      resolve();
    });
  });
});

afterEach(async () => {
  await rpc1.destroy();
  await rpc2.destroy();
  await wallet.close();
});<|MERGE_RESOLUTION|>--- conflicted
+++ resolved
@@ -66,7 +66,6 @@
   wallet = new Wallet(blsSignatures, storage);
   const account = await wallet.createAccount();
   tx = await wallet.createCoinBaseTx(1, account.publicKey);
-<<<<<<< HEAD
 
   // create the proof
   const previousProofHash = crypto.randomBytes(HASH_LENGTH);
@@ -119,12 +118,8 @@
 });
 
 beforeEach(async () => {
-  network1 = await Network.init(peer1, [], false, logger); // gateway
-  network2 = await Network.init(peer2, [peer1], false, logger); // client
-=======
   network1 = await Network.init(peer1, [], false, logger, {contactsMaintenanceInterval}); // gateway
   network2 = await Network.init(peer2, [peer1], false, logger, {contactsMaintenanceInterval}); // client
->>>>>>> e55fe8fc
   rpc1 = new Rpc(network1, blsSignatures, logger); // gateway
   rpc2 = new Rpc(network2, blsSignatures, logger); // client
 });
