import {BlsSignatures} from "../crypto/BlsSignatures";

if (!globalThis.indexedDB) {
  // Only import when not preset (in Node.js)
  // tslint:disable-next-line:no-var-requires no-submodule-imports
  require('fake-indexeddb/auto');
}

import * as crypto from '../crypto/crypto';
import { Block } from '../ledger/block';
import { Content } from "../ledger/content";
import { Proof } from "../ledger/proof";
import { State } from '../ledger/state';
import { Tx } from '../ledger/tx';
import { CHUNK_LENGTH, HASH_LENGTH } from "../main/constants";
import { IPeerContactInfo, IPiece } from '../main/interfaces';
import { Network } from '../network/Network';
import { Storage } from '../storage/storage';
import { allocatePort, createLogger, smallNum2Bin } from '../utils/utils';
import { Wallet } from '../wallet/wallet';
import { Rpc } from './Rpc';

// tslint:disable: object-literal-sort-keys
// tslint:disable: no-console

const logger = createLogger('warn');

const peer1: IPeerContactInfo = {
  nodeId: crypto.randomBytes(32),
  nodeType: 'full',
  address: 'localhost',
  udp4Port: allocatePort(),
  tcp4Port: allocatePort(),
  wsPort: allocatePort(),
};

const peer2: IPeerContactInfo = {
  nodeId: crypto.randomBytes(32),
  nodeType: 'validator',
  address: 'localhost',
  udp4Port: allocatePort(),
  tcp4Port: allocatePort(),
  wsPort: allocatePort(),
};

let network1: Network;
let network2: Network;

let rpc1: Rpc;
let rpc2: Rpc;

let tx: Tx;
let wallet: Wallet;
<<<<<<< HEAD
let proof: Proof;
let content: Content;
let state: State;
let encoding: Uint8Array;
let block: Block;

beforeAll(async () => {

  const blsSignatures = await BlsSignatures.init();
=======

let blsSignatures: BlsSignatures;

const block = Block.createGenesisBlock(
  crypto.randomBytes(32),
  crypto.randomBytes(32),
);
const proof = block.value.proof;
const content = block.value.content;
const state = State.create(
  crypto.randomBytes(32),
  crypto.randomBytes(32),
  crypto.randomBytes(32),
  Date.now(),
  1,
  1,
  crypto.randomBytes(32),
);
const encoding = crypto.randomBytes(4096);

beforeAll(async () => {
  blsSignatures = await BlsSignatures.init();
});

beforeEach(async () => {
>>>>>>> de86cc7e
  const storage = new Storage('memory', 'tests', 'rpc');
  wallet = new Wallet(blsSignatures, storage);
  const account = await wallet.createAccount();
  tx = await wallet.createCoinBaseTx(1, account.publicKey);

  network1 = await Network.init(peer1, [], false, logger); // gateway
  network2 = await Network.init(peer2, [peer1], false, logger); // client
  rpc1 = new Rpc(network1, blsSignatures, logger); // gateway
  rpc2 = new Rpc(network2, blsSignatures, logger); // client

  // create the proof
  const previousLevelHash = crypto.randomBytes(HASH_LENGTH);
  const previousProofHash = crypto.randomBytes(HASH_LENGTH);
  const solution = crypto.randomBytes(CHUNK_LENGTH);
  const pieceHash = crypto.randomBytes(HASH_LENGTH);
  const pieceStateHash = crypto.randomBytes(HASH_LENGTH);
  const pieceProof = crypto.randomBytes(100);

  const unsignedProof = Proof.create(
    previousLevelHash,
    previousProofHash,
    solution,
    pieceHash,
    pieceStateHash,
    pieceProof,
    account.publicKey,
  );

  const signedProof = wallet.signProof(unsignedProof);

  // create parent content
  const parentContentHash = crypto.randomBytes(HASH_LENGTH);

  // create tx set
  const txIds: Uint8Array[] = [
    crypto.randomBytes(HASH_LENGTH),
    crypto.randomBytes(HASH_LENGTH),
    crypto.randomBytes(HASH_LENGTH),
  ];

  // create coinbase tx and add to tx set
  const reward = 1;
  const coinbaseTx = await wallet.createCoinBaseTx(reward, account.publicKey);
  txIds.unshift(coinbaseTx.key);

  const previousBlockHash = crypto.randomBytes(32);

  block = Block.create(previousBlockHash, signedProof, parentContentHash, txIds, coinbaseTx);
  proof = block.value.proof;
  content = block.value.content;
  state = State.create(
    crypto.randomBytes(32),
    crypto.randomBytes(32),
    crypto.randomBytes(32),
    crypto.randomBytes(32),
    Date.now(),
    1,
    1,
  );
  encoding = crypto.randomBytes(4096);
});

// test('ping-pong', async () => {
//   const sentPayload = crypto.randomBytes(32);
//   rpc2.on('ping', (payload, responseCallback: (response: Uint8Array) => void) => responseCallback(payload));
//   const receivedPayload = await rpc1.ping(peer2.nodeId, sentPayload);
//   expect(sentPayload.join(', ')).toEqual(receivedPayload.join(', '));
//
// });

test('gossip-tx', async () => {
  rpc2.on('tx-gossip', (payload: Uint8Array) => {
    expect(payload.join(',')).toEqual(tx.toBytes().join(','));
  });

  rpc1.gossipTx(tx);
 });

test('gossip-block', async () => {
  rpc2.on('block-gossip', (payload: Uint8Array) => {
    const sentPayload = Buffer.concat([encoding, block.toFullBytes()]);
    expect(payload.join(',')).toEqual(sentPayload.join(','));
  });

  rpc1.gossipBlock(block, encoding);
});

test('request-tx', async () => {
  rpc1.on('tx-request', (txId: Uint8Array, responseCallback: (response: Uint8Array) => void) => {
    expect(txId.join(',')).toEqual(tx.key.join(','));
    responseCallback(tx.toBytes());
  });
  const payload = await rpc2.requestTx(tx.key);
  expect(payload.toBytes().join(',')).toEqual(tx.toBytes().join(','));

});

test('request-block', async () => {
  rpc1.on('block-request', (blockId: Uint8Array, responseCallback: (response: Uint8Array) => void) => {
    expect(blockId.join(',')).toEqual(block.key.join(','));
    responseCallback(block.toFullBytes());
  });
  const payload = await rpc2.requestBlock(block.key);
  expect(payload.toBytes().join(',')).toEqual(block.toBytes().join(','));
});

test('request-block-by-index', async () => {
  rpc1.on('block-request-by-index', (blockIndex: number, responseCallback: (response: Uint8Array) => void) => {
    expect(blockIndex).toEqual(0);
    responseCallback(block.toFullBytes());
  });
  const payload = await rpc2.requestBlockByIndex(0);
  if (payload) {
    expect(payload.toBytes().join(',')).toEqual(block.toBytes().join(','));
  } else {
    fail(true);
  }
});

test('request-proof', async () => {
  rpc1.on('proof-request', (proofId: Uint8Array, responseCallback: (response: Uint8Array) => void) => {
    expect(proofId.join(',')).toEqual(proof.key.join(','));
    responseCallback(proof.toBytes());
  });
  const payload = await rpc2.requestProof(proof.key);
  expect(payload.toBytes().join(',')).toEqual(proof.toBytes().join(','));

});

test('request-content', async () => {
  rpc1.on('content-request', (contentId: Uint8Array, responseCallback: (response: Uint8Array) => void) => {
    expect(contentId.join(',')).toEqual(content.key.join(','));
    responseCallback(content.toBytes());
  });
  const payload = await rpc2.requestContent(content.key);
  expect(payload.toBytes().join(',')).toEqual(content.toBytes().join(','));

});

test('request-state', async () => {
  rpc1.on('state-request', (stateId: Uint8Array, responseCallback: (response: Uint8Array) => void) => {
    expect(stateId.join(',')).toEqual(state.key.join(','));
    responseCallback(state.toBytes());
  });
  const payload = await rpc2.requestState(state.key);
  expect(payload.toBytes().join(',')).toEqual(state.toBytes().join(','));
});

test('request-state-by-index', async () => {
  rpc1.on('state-request-by-index', (stateIndex: number, responseCallback: (response: Uint8Array) => void) => {
    expect(stateIndex).toEqual(0);
    responseCallback(state.toBytes());
  });
  const payload = await rpc2.requestStateByIndex(0);
  if (payload) {
    expect(payload.toBytes().join(',')).toEqual(state.toBytes().join(','));
  } else {
    fail(true);
  }
});

test('request-piece', async () => {
  const binaryPiece = crypto.randomBytes(4096);
  const piece: IPiece = {
    piece: binaryPiece,
    data: {
      pieceHash: crypto.hash(binaryPiece),
      stateHash: crypto.randomBytes(32),
      pieceIndex: 256,
      proof: crypto.randomBytes(256),
    },
  };

  const pieceData = Buffer.concat([
    piece.piece,
    piece.data.pieceHash,
    piece.data.stateHash,
    smallNum2Bin(piece.data.pieceIndex),
    piece.data.proof,
  ]);

  rpc1.on('piece-request', (pieceId: Uint8Array, responseCallback: (response: Uint8Array) => void) => {
    expect(pieceId.join(',')).toEqual(piece.data.pieceHash.join(','));
    responseCallback(pieceData);
  });

  const pieceResponse = await rpc2.requestPiece(piece.data.pieceHash);
  const pieceResponseData = Buffer.concat([
    pieceResponse.piece,
    pieceResponse.data.pieceHash,
    pieceResponse.data.stateHash,
    smallNum2Bin(pieceResponse.data.pieceIndex),
    pieceResponse.data.proof,
  ]);
  expect(pieceResponseData.join(',')).toEqual(pieceData.join(','));
});

test('get-peers', async () => {
  return new Promise((resolve) => {
    network1.on('peer-connected', async () => {
      const rpc1Peers = await rpc1.getPeers();
      const rpc2Peers = await rpc2.getPeers();
      expect(rpc1Peers.length).toBe(1);
      expect(rpc2Peers.length).toBe(1);
      resolve();
    });
  });
});

afterEach(async () => {
  await rpc1.destroy();
  await rpc2.destroy();
  await wallet.close();
});<|MERGE_RESOLUTION|>--- conflicted
+++ resolved
@@ -27,7 +27,7 @@
 
 const peer1: IPeerContactInfo = {
   nodeId: crypto.randomBytes(32),
-  nodeType: 'full',
+  nodeType: 'gateway',
   address: 'localhost',
   udp4Port: allocatePort(),
   tcp4Port: allocatePort(),
@@ -51,43 +51,15 @@
 
 let tx: Tx;
 let wallet: Wallet;
-<<<<<<< HEAD
 let proof: Proof;
 let content: Content;
 let state: State;
 let encoding: Uint8Array;
 let block: Block;
 
-beforeAll(async () => {
+beforeEach(async () => {
 
   const blsSignatures = await BlsSignatures.init();
-=======
-
-let blsSignatures: BlsSignatures;
-
-const block = Block.createGenesisBlock(
-  crypto.randomBytes(32),
-  crypto.randomBytes(32),
-);
-const proof = block.value.proof;
-const content = block.value.content;
-const state = State.create(
-  crypto.randomBytes(32),
-  crypto.randomBytes(32),
-  crypto.randomBytes(32),
-  Date.now(),
-  1,
-  1,
-  crypto.randomBytes(32),
-);
-const encoding = crypto.randomBytes(4096);
-
-beforeAll(async () => {
-  blsSignatures = await BlsSignatures.init();
-});
-
-beforeEach(async () => {
->>>>>>> de86cc7e
   const storage = new Storage('memory', 'tests', 'rpc');
   wallet = new Wallet(blsSignatures, storage);
   const account = await wallet.createAccount();
