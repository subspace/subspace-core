--- conflicted
+++ resolved
@@ -12,16 +12,11 @@
 import * as crypto from '../crypto/crypto';
 import { Farm } from '../farm/farm';
 import { Ledger } from '../ledger/ledger';
-import { INodeContactInfo } from '../network/INetwork';
-import { Network } from '../network/Network';
+import { INodeContactInfo, Network } from '../network/Network';
 import { RPC } from '../network/rpc';
 import { Node } from '../node/node';
 import { Storage } from '../storage/storage';
-<<<<<<< HEAD
-import {createLogger, rmDirRecursiveSync} from '../utils/utils';
-=======
-import { allocatePort, rmDirRecursiveSync } from '../utils/utils';
->>>>>>> 64fdc416
+import { allocatePort, createLogger, rmDirRecursiveSync } from '../utils/utils';
 import { Wallet } from '../wallet/wallet';
 import { INodeConfig, INodeSettings, IPeerContactInfo } from './interfaces';
 
@@ -59,23 +54,15 @@
   sizeOfFarm = 1000000,
   encodingRounds = 3,
   delay = 0,
-<<<<<<< HEAD
-  autostart = true,
-  reset = true,
-  contactInfo: IPeerContactInfo = defaultContactInfo,
-  bootstrapPeers: IPeerContactInfo[] = defaultBootstrapPeers,
-  logLevel: Parameters<typeof createLogger>[0] = 'debug',
-): Promise<Node> => {
-  const logger = createLogger(logLevel);
-=======
   genesis: boolean,
   reset: boolean,
   trustRecords: boolean,
   contactInfo: IPeerContactInfo | undefined,
   bootstrapPeers: IPeerContactInfo[] = [],
+  logLevel: Parameters<typeof createLogger>[0] = 'debug',
 ): Promise<Node> {
-
->>>>>>> 64fdc416
+  const logger = createLogger(logLevel);
+
   // initialize empty config params
   let env: 'browser' | 'node';
   let storageAdapter: 'rocks' | 'browser' | 'memory';
@@ -328,14 +315,7 @@
 
   // instantiate the network & rpc interface for all nodes
   // TODO: replace with ECDSA network keys
-<<<<<<< HEAD
-  if (!contactInfo.nodeId) {
-    contactInfo.nodeId = crypto.randomBytes(32);
-  }
   const network = await Network.init(contactInfo, bootstrapPeers, env === 'browser', logger);
-=======
-  const network = await Network.init(contactInfo, bootstrapPeers, env === 'browser');
->>>>>>> 64fdc416
   rpc = new RPC(network, blsSignatures);
 
   const settings: INodeSettings = {
