--- conflicted
+++ resolved
@@ -269,19 +269,11 @@
 
   // instantiate the network & rpc interface
   // TODO: replace with ECDSA network keys
-<<<<<<< HEAD
-  if (!contactInfo.nodeId) {
-    contactInfo.nodeId = crypto.randomBytes(32);
-  }
-  const networkOptions = parseContactInfo(contactInfo, bootstrapPeers, env === 'browser' ? true : false);
-  const network = new Network(...networkOptions);
-=======
   contactInfo.nodeId = crypto.randomBytes(32);
   const networkOptions = parseContactInfo(contactInfo, bootstrapPeers, env === 'browser');
   // tslint:disable-next-line: no-console
   console.log('Launching network');
   const network = await Network.init(...networkOptions);
->>>>>>> 4bb335ea
   rpc = new RPC(network, blsSignatures);
 
   const settings: INodeSettings = {
