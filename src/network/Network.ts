import {EventEmitter} from "events";
import {bin2Hex} from "../utils/utils";
import {ICommandsKeys} from "./commands";
import {GossipManager} from "./GossipManager";
import {INetwork} from "./INetwork";
import {TcpManager} from "./TcpManager";
import {UdpManager} from "./UdpManager";
import {noopResponseCallback} from "./utils";
import {WsManager} from "./WsManager";

export interface IAddress {
  address: string;
  port: number;
  // TODO: Support IPv6
  protocolVersion?: '4';
}

export interface INodeAddress {
  address: string;
  nodeId: Uint8Array;
  port: number;
  // TODO: Support IPv6
  protocolVersion?: '4';
}

const emptyPayload = new Uint8Array(0);

export class Network extends EventEmitter implements INetwork {
  public static async init(
    bootstrapUdpNodes: INodeAddress[],
    bootstrapTcpNodes: INodeAddress[],
    bootstrapWsNodes: INodeAddress[],
    browserNode: boolean,
    ownNodeId: Uint8Array,
    ownUdpAddress?: IAddress,
    ownTcpAddress?: IAddress,
    ownWsAddress?: IAddress,
  ): Promise<Network> {
    const [udpManager, tcpManager, wsManager] = await Promise.all([
      UdpManager.init(
        bootstrapUdpNodes,
        browserNode,
        Network.UDP_MESSAGE_SIZE_LIMIT,
        Network.DEFAULT_TIMEOUT,
        ownUdpAddress,
      ),
      TcpManager.init(
        ownNodeId,
        bootstrapTcpNodes,
        browserNode,
        Network.TCP_MESSAGE_SIZE_LIMIT,
        Network.DEFAULT_TIMEOUT,
        Network.DEFAULT_TIMEOUT,
        Network.DEFAULT_CONNECTION_EXPIRATION,
        ownTcpAddress,
      ),
      WsManager.init(
        ownNodeId,
        bootstrapWsNodes,
        browserNode,
        Network.WS_MESSAGE_SIZE_LIMIT,
        Network.DEFAULT_TIMEOUT,
        Network.DEFAULT_TIMEOUT,
        ownWsAddress,
      ),
    ]);

    const gossipManager = new GossipManager(
      browserNode,
      udpManager,
      tcpManager,
      wsManager,
      this.GOSSIP_CACHE_TIMEOUT,
    );

    return new Network(udpManager, tcpManager, wsManager, gossipManager, browserNode);
  }

  // In seconds
  private static readonly DEFAULT_TIMEOUT = 10;
  // In seconds
  private static readonly DEFAULT_CONNECTION_EXPIRATION = 60;
  // In seconds
  private static readonly GOSSIP_CACHE_TIMEOUT = 60;
  // In bytes
<<<<<<< HEAD
  private readonly UDP_MESSAGE_SIZE_LIMIT = 8192;
=======
  private static readonly UDP_MESSAGE_SIZE_LIMIT = 508;
>>>>>>> 4bb335ea
  // In bytes, excluding 4-bytes header with message length
  private static readonly TCP_MESSAGE_SIZE_LIMIT = 2 * 1024 * 1024; // 2 MiB
  // In bytes
  private static readonly WS_MESSAGE_SIZE_LIMIT = Network.TCP_MESSAGE_SIZE_LIMIT;

  private readonly udpManager: UdpManager;
  private readonly tcpManager: TcpManager;
  private readonly wsManager: WsManager;
  private readonly gossipManager: GossipManager;

  constructor(
    udpManager: UdpManager,
    tcpManager: TcpManager,
    wsManager: WsManager,
    gossipManager: GossipManager,
    private readonly browserNode: boolean,
  ) {
    super();
    this.setMaxListeners(Infinity);

    this.udpManager = udpManager;
    this.tcpManager = tcpManager;
    this.wsManager = wsManager;
    this.gossipManager = gossipManager;

    for (const manager of [udpManager, tcpManager, wsManager, gossipManager]) {
      manager.on(
        'command',
        this.emit.bind(this),
      );
    }
  }

  public async sendOneWayRequest(
    nodeId: Uint8Array,
    command: ICommandsKeys,
    payload: Uint8Array = emptyPayload,
  ): Promise<void> {
    const wsConnection = this.wsManager.nodeIdToActiveConnection(nodeId);
    if (wsConnection) {
      // Node likely doesn't have any other way to communicate besides WebSocket
      return this.wsManager.sendMessageOneWay(wsConnection, command, payload);
    }
    const socket = await this.tcpManager.nodeIdToConnection(nodeId);
    if (socket) {
      return this.tcpManager.sendMessageOneWay(socket, command, payload);
    }

    {
      const wsConnection = await this.wsManager.nodeIdToConnection(nodeId);
      if (wsConnection) {
        return this.wsManager.sendMessageOneWay(wsConnection, command, payload);
      }

      throw new Error(`Node ${bin2Hex(nodeId)} unreachable`);
    }
  }

  public async sendOneWayRequestUnreliable(
    nodeId: Uint8Array,
    command: ICommandsKeys,
    payload: Uint8Array = emptyPayload,
  ): Promise<void> {
    if (this.browserNode) {
      return this.sendOneWayRequest(nodeId, command, payload);
    }

    const address = await this.udpManager.nodeIdToConnection(nodeId);
    if (address) {
      return this.udpManager.sendMessageOneWay(address, command, payload);
    } else {
      // TODO: Fallback to reliable if no UDP route?
      throw new Error(`Node ${bin2Hex(nodeId)} unreachable`);
    }
  }

  public async sendRequest(
    nodeId: Uint8Array,
    command: ICommandsKeys,
    payload: Uint8Array = emptyPayload,
  ): Promise<Uint8Array> {
    const wsConnection = this.wsManager.nodeIdToActiveConnection(nodeId);
    if (wsConnection) {
      // Node likely doesn't have any other way to communicate besides WebSocket
      return this.wsManager.sendMessage(wsConnection, command, payload);
    }
    const socket = await this.tcpManager.nodeIdToConnection(nodeId);
    if (socket) {
      return this.tcpManager.sendMessage(socket, command, payload);
    }

    {
      const wsConnection = await this.wsManager.nodeIdToConnection(nodeId);
      if (wsConnection) {
        return this.wsManager.sendMessage(wsConnection, command, payload);
      }

      throw new Error(`Node ${bin2Hex(nodeId)} unreachable`);
    }
  }

  public async sendRequestUnreliable(
    nodeId: Uint8Array,
    command: ICommandsKeys,
    payload: Uint8Array = emptyPayload,
  ): Promise<Uint8Array> {
    if (this.browserNode) {
      return this.sendRequest(nodeId, command, payload);
    }
    const address = await this.udpManager.nodeIdToConnection(nodeId);
    if (address) {
      return this.udpManager.sendMessage(address, command, payload);
    } else {
      // TODO: Fallback to reliable if no UDP route?
      throw new Error(`Node ${bin2Hex(nodeId)} unreachable`);
    }
  }

  public async gossip(command: ICommandsKeys, payload: Uint8Array): Promise<void> {
    return this.gossipManager.gossip(command, payload);
  }

  public async destroy(): Promise<void> {
    await Promise.all([
      this.udpManager.destroy(),
      this.tcpManager.destroy(),
      this.wsManager.destroy(),
    ]);
  }

  // Below methods are mostly to make nice TypeScript interface
  // TODO: Achieve the same without re-implementing methods

  public on(
    event: ICommandsKeys,
    listener: (payload: Uint8Array, responseCallback: (responsePayload: Uint8Array) => void) => void,
  ): this {
    EventEmitter.prototype.on.call(this, event, listener);
    return this;
  }

  public once(
    event: ICommandsKeys,
    listener: (payload: Uint8Array, responseCallback: (responsePayload: Uint8Array) => void) => void,
  ): this {
    EventEmitter.prototype.once.call(this, event, listener);
    return this;
  }

  public off(
    event: ICommandsKeys,
    listener: (payload: Uint8Array, responseCallback: (responsePayload: Uint8Array) => void) => void,
  ): this {
    EventEmitter.prototype.off.call(this, event, listener);
    return this;
  }

  public emit(
    event: ICommandsKeys,
    payload: Uint8Array,
    responseCallback: (responsePayload: Uint8Array) => void = noopResponseCallback,
  ): boolean {
    return EventEmitter.prototype.emit.call(this, event, payload, responseCallback);
  }
}<|MERGE_RESOLUTION|>--- conflicted
+++ resolved
@@ -83,11 +83,7 @@
   // In seconds
   private static readonly GOSSIP_CACHE_TIMEOUT = 60;
   // In bytes
-<<<<<<< HEAD
-  private readonly UDP_MESSAGE_SIZE_LIMIT = 8192;
-=======
-  private static readonly UDP_MESSAGE_SIZE_LIMIT = 508;
->>>>>>> 4bb335ea
+  private static readonly UDP_MESSAGE_SIZE_LIMIT = 8192;
   // In bytes, excluding 4-bytes header with message length
   private static readonly TCP_MESSAGE_SIZE_LIMIT = 2 * 1024 * 1024; // 2 MiB
   // In bytes
