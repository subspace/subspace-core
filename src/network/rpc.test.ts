import {BlsSignatures} from "../crypto/BlsSignatures";

if (!globalThis.indexedDB) {
  // Only import when not preset (in Node.js)
  // tslint:disable-next-line:no-var-requires no-submodule-imports
  require('fake-indexeddb/auto');
}

import * as crypto from '../crypto/crypto';
import { Block } from '../ledger/block';
import { Tx } from '../ledger/tx';
import { IPeerContactInfo } from '../main/interfaces';
import { parseContactInfo } from '../utils/utils';
import { Wallet } from '../wallet/wallet';
import { Network } from './Network';
import { RPC } from './rpc';

// tslint:disable: object-literal-sort-keys
// tslint:disable: no-console

const peer1: IPeerContactInfo = {
  nodeId: crypto.randomBytes(32),
  address: 'localhost',
  udpPort: 11888,
  tcpPort: 11889,
  wsPort: 11890,
  protocolVersion: '4',
};

const peer2: IPeerContactInfo = {
  nodeId: crypto.randomBytes(32),
  address: 'localhost',
  udpPort: 12888,
  tcpPort: 12889,
  wsPort: 12890,
  protocolVersion: '4',
};

const networkOptions1 = parseContactInfo(peer1, [peer2]);
const networkOptions2 = parseContactInfo(peer2, [peer1]);

const network1 = new Network(...networkOptions1);
const network2 = new Network(...networkOptions2);

let rpc1: RPC;
let rpc2: RPC;

let tx: Tx;
let wallet: Wallet;

const block = Block.createGenesisBlock(crypto.randomBytes(32), crypto.randomBytes(32));

beforeAll(async () => {
<<<<<<< HEAD
  wallet = await Wallet.open('memory', 'rpc-test');
=======
  const blsSignatures = await BlsSignatures.init();
  rpc1 = new RPC(network1, blsSignatures);
  rpc2 = new RPC(network2, blsSignatures);
  const wallet = await Wallet.open(blsSignatures, 'memory', 'rpc-test');
>>>>>>> 2cfdc0fb
  wallet.createAccount();
  const publicKey = wallet.getAccounts()[0].publicKey;
  tx = await wallet.createCoinBaseTx(1, publicKey);
});

test('ping-pong', async () => {
  const sentPayload = crypto.randomBytes(32);
  rpc2.on('ping', (payload, responseCallback: (response: Uint8Array) => void) => responseCallback(payload));
  const receivedPayload = await rpc1.ping(peer2.nodeId, sentPayload);
  expect(sentPayload.join(', ')).toEqual(receivedPayload.join(', '));

});

test('gossip-tx', async () => {
  rpc2.on('tx-gossip', (payload: Uint8Array) => {
    expect(payload.join(',')).toEqual(tx.toBytes().join(','));
  });

  rpc1.gossipTx(tx);
 });

test('gossip-block', async () => {
  rpc2.on('block-gossip', (payload: Uint8Array) => {
    expect(payload.join(',')).toEqual(block.toBytes().join(','));
  });

  rpc1.gossipBlock(block);
});

test('request-tx', async () => {
  rpc2.on('tx-request', (txId: Uint8Array, responseCallback: (response: Uint8Array) => void) => {
    expect(txId.join(',')).toEqual(tx.key.join(','));
    responseCallback(tx.toBytes());
  });
  const payload = await rpc1.requestTx(peer2.nodeId, tx.key);
  expect(payload.toBytes().join(',')).toEqual(tx.toBytes().join(','));

});

test('request-block', async () => {
  rpc2.on('block-request', (blockId: Uint8Array, responseCallback: (response: Uint8Array) => void) => {
    expect(blockId.join(',')).toEqual(block.key.join(','));
    responseCallback(block.toFullBytes());
  });
  const payload = await rpc1.requestBlock(peer2.nodeId, block.key);
  expect(payload.toBytes().join(',')).toEqual(block.toBytes().join(','));
});

afterAll(async () => {
  await rpc1.destroy();
  await rpc2.destroy();
  await wallet.close();
});<|MERGE_RESOLUTION|>--- conflicted
+++ resolved
@@ -46,19 +46,16 @@
 let rpc2: RPC;
 
 let tx: Tx;
+// tslint:disable-next-line: prefer-const
 let wallet: Wallet;
 
 const block = Block.createGenesisBlock(crypto.randomBytes(32), crypto.randomBytes(32));
 
 beforeAll(async () => {
-<<<<<<< HEAD
-  wallet = await Wallet.open('memory', 'rpc-test');
-=======
   const blsSignatures = await BlsSignatures.init();
   rpc1 = new RPC(network1, blsSignatures);
   rpc2 = new RPC(network2, blsSignatures);
   const wallet = await Wallet.open(blsSignatures, 'memory', 'rpc-test');
->>>>>>> 2cfdc0fb
   wallet.createAccount();
   const publicKey = wallet.getAccounts()[0].publicKey;
   tx = await wallet.createCoinBaseTx(1, publicKey);
