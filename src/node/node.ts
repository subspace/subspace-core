// tslint:disable: no-console

// import * as codes from '../codes/codes';
import * as crypto from '../crypto/crypto';
import { Farm } from '../farm/farm';
import { Block } from '../ledger/block';
import { Ledger } from '../ledger/ledger';
import { Proof } from '../ledger/proof';
import { Tx } from '../ledger/tx';
import { CHUNK_LENGTH, COINBASE_REWARD, PIECE_SIZE } from '../main/constants';
import { IBlockData, ITxData } from '../main/interfaces';
import { bin2Hex, measureProximity } from '../utils/utils';
import { Wallet } from '../wallet/wallet';

// ToDo
  // detect type of storage for storage adapter
  // define the full API
  // include the RPC interface
  // sync an existing ledger

// Descriptive Console Output
  //

export class Node {

  /**
   * Instantiate a new empty node with only environment variables.
   */
  public static async init(storageAdapter = 'rocks', mode: typeof Farm.MODE_MEM_DB | typeof Farm.MODE_DISK_DB = 'mem-db', validateRecords: boolean): Promise<Node> {
    const wallet = await Wallet.init(storageAdapter);
<<<<<<< HEAD
    const farm = await Farm.init(storageAdapter, mode);
    const ledger = await Ledger.init(storageAdapter, validateRecords);
=======
    const farm = await Farm.init(wallet.address, storageAdapter, mode);
    const ledger = await Ledger.init(storageAdapter);
>>>>>>> 81a07870
    return new Node(wallet, farm, ledger);
  }

  public isFarming = true;
  public isRelay = true;
  public isServing = true;

  public wallet: Wallet;
  public farm: Farm;
  public ledger: Ledger;
  public rpc: any; // just a placeholder for now

  constructor(wallet: Wallet, farm: Farm, ledger: Ledger) {
    this.wallet = wallet;
    this.farm = farm;
    this.ledger = ledger;

    /**
     * A new level has been confirmed and encoded into a piece set.
     * Add each piece to the plot, if farming.
     */
    this.ledger.on('confirmed-level', async (levelRecords: Uint8Array[], levelHash: Uint8Array) => {
      if (this.isFarming) {
        // how do you prevent race conditions here, a piece maybe partially plotted before it can be evaluated...
        const pieceDataSet = await ledger.encodeLevel(levelRecords, levelHash);
        for (const piece of pieceDataSet) {
          await this.farm.addPiece(piece.piece, piece.data);
        }
        this.ledger.emit('completed-plotting');
      }
    });

    /**
     * A new block was created by this farmer from Ledger after solving the block challenge.
     * Encode the block as binary and gossip over the network.
     */
    this.ledger.on('block', async (block: Block, encoding: Uint8Array) => {
      // console.log('New block received in node.');
      // console.log(`Encoding length is ${encoding.length}`);
      console.log('New block received by Node.');
      if (this.ledger.isValidating) {
        await this.ledger.isValidBlock(block, encoding);
        console.log('New block validated by node');
      }
      return;
      // include the referenced encoding
      // encode to binary
      // wrap in message
      this.rpc.gossip(block.toData());
    });

    /**
     * A new credit tx was created by this node and applied to the local ledger.
     * Encode the tx as binary and gossip over the network.
     */
    this.ledger.on('tx', (tx: Tx) => {
      return;
      // encode to binary
      // wrap in message
      this.rpc.gossip(tx.toData());
    });

    // `this.rpc` is undefined
    return;
    /**
     * A new block is received over the network from another farmer.
     * Filter the block for duplicates or spam. Validate the block.
     * Apply the block to the ledger and gossip to all other peers.
     */
    this.rpc.on('block', (blockData: IBlockData, encoding: Uint8Array) => {
      return;
      // should include the encoding
      // filter
      // validate
      // apply
      // re-gossip
      const block = Block.load(blockData);
      if (this.ledger.isValidBlock(block, encoding)) {
        this.ledger.applyBlock(block);
        this.rpc.gossip(blockData);
      }
    });

    /**
     * A new tx is received over the network from another node.
     * Filter the tx for duplicates or spam. Validate the tx.
     * Apply the tx to the ledger and gossip to all other peers.
     */
    this.rpc.on('tx', (txData: ITxData) => {
      return;
      // filter
      // validate
      // apply
      // re-gossip
      const tx = Tx.load(txData);
      if (this.ledger.isValidTx(tx)) {
        this.ledger.applyTx(tx);
        this.rpc.gossip(txData);
      }
    });
  }

  /**
   * Looks for an existing address within the wallet, creating a new one if one does not exist.
   */
  public async getOrCreateAddress(): Promise<void> {
    const existingAddress = await this.wallet.setMasterKeyPair();
    if (!existingAddress) {
      const seed = crypto.randomBytes(32);
      await this.wallet.createKeyPair(seed);
      await this.wallet.setMasterKeyPair();
    }
    this.farm.address = this.wallet.address;
  }

  /**
   * Tests the plotting workflow for some random data.
   */
  // public async plot(): Promise<void> {
  //   const data = crypto.randomBytes(520191);
  //   const paddedData = codes.padLevel(data);
  //   const encodedData = await codes.erasureCodeLevel(paddedData);
  //   const pieceSet = codes.sliceLevel(encodedData);
  //   await this.farm.seedPlot(this.address, pieceSet);
  //   console.log(`Completed plotting ${pieceSet.length} pieces.`);
  // }

  /**
   * Starts a new ledger from genesis and begins farming its own plot in isolation. Mostly for testing.
   * Retains both the original ledger data within storage and the encoded piece set in the plot.
   */
  public async createLedgerAndFarm(chainCount: number): Promise<void> {
    this.isFarming = true;
    this.getOrCreateAddress();
    console.log('\nLaunching a new Subspace Full Node!');
    console.log('-----------------------------------\n');
    console.log(`Created a new node identity with address ${bin2Hex(this.wallet.address)}`);
    console.log(`Starting a new ledger from genesis with ${chainCount} chains.`);
    const [levelRecords, levelHash] = await this.ledger.createGenesisLevel(chainCount);
    const pieceSet = await this.ledger.encodeLevel(levelRecords, levelHash);
    console.log(`Created the genesis level and derived ${pieceSet.length} new pieces`);
    for (const piece of pieceSet) {
      await this.farm.addPiece(piece.piece, piece.data);
    }
    console.log(`Completed plotting ${pieceSet.length} pieces for the genesis level.`);

    // if (pieceSet.length === 1) {
    //   console.log('A single genesis piece has been encoded into the genesis level');
    //   const pieceData = pieceSet[0];

    //   // original piece data
    //   console.log(`Address for encoding is ${this.wallet.address}`);
    //   // console.log(`Original piece is ${pieceData.piece}`);
    //   console.log(`Attached piece hash is ${pieceData.data.pieceHash}`);
    //   console.log(`Actual piece hash is ${crypto.hash(pieceData.piece)}`);

    //   // encoded data
    //   const encoding = codes.encodePiece(pieceData.piece, this.wallet.address);
    //   const encodingHash = crypto.hash(encoding);
    //   // console.log(`Encoding is ${encoding}`);
    //   console.log(`Encoded hash is ${encodingHash}`);

    //   // decoded data
    //   const decoding = codes.decodePiece(encoding, this.wallet.address);
    //   const decodedHash = crypto.hash(decoding);
    //   // console.log(`Decoding is ${decoding}`);
    //   console.log(`Decoded hash is ${decodedHash}`);
    // }

    // print(pieceSet);

    // start a farming evaluation loop
    while (this.isFarming) {
      // find best encoding for challenge
      console.log('\nSolving a new block challenge');
      console.log('------------------------------');
      console.log(`State: ${this.ledger.stateMap.size} levels`);
      console.log(`Ledger; ${this.ledger.compactBlockMap.size} blocks`);
      const piecesInPlot = this.farm.getSize();
      const plotSize = (piecesInPlot * PIECE_SIZE) / 1000000;
      console.log(`Plot: ${piecesInPlot} pieces comprising ${plotSize} MB`);
      console.log(`Balance: ${this.ledger.accounts.get(this.wallet.address)} credits`);
      console.log('------------------------------\n');

      const previousLevelHash = this.ledger.previousLevelHash;
      const parentProofHash = this.ledger.parentProofHash;
      const seed = Buffer.concat([previousLevelHash, parentProofHash]);
      const pieceTarget = crypto.hash(seed);
      const closestEncoding = await this.farm.getClosestEncoding(pieceTarget);
      if (!closestEncoding) {
        throw new Error('Cannot find a piece within plot for target');
      }
      const encoding = closestEncoding.encoding;
      console.log(`Closest piece to target: ${bin2Hex(pieceTarget).substr(0, 16)} is ${bin2Hex(closestEncoding.data.pieceHash).substring(0, 16)}`);
      let bestChunkQuality = 0;
      let bestChunk = new Uint8Array();
      const chunkTarget = crypto.hash(pieceTarget).subarray(0, 8);

      // find best chunk for challenge
      for (let i = 0; i < PIECE_SIZE / CHUNK_LENGTH; ++i) {
        const chunk = encoding.subarray(i * CHUNK_LENGTH, (i + 1) * CHUNK_LENGTH);
        const quality = measureProximity(chunk, chunkTarget);
        if (quality > bestChunkQuality) {
          bestChunkQuality = quality;
          bestChunk = chunk;
        }
      }

      console.log(`Closest chunk to target: ${bin2Hex(chunkTarget)} is ${bin2Hex(bestChunk)}`);

      // create proof of storage
      const unsignedProof = await Proof.create(
        previousLevelHash,
        parentProofHash,
        bestChunk,
        closestEncoding.data.pieceHash,
        closestEncoding.data.stateHash,
        closestEncoding.data.proof,
        this.wallet.publicKey,
      );
      const signedProof = this.wallet.signProof(unsignedProof);

      // create coinbase tx
      const coinbaseTx = await this.wallet.createCoinBaseTx(COINBASE_REWARD);

      // const block =
      await this.ledger.createBlock(signedProof, coinbaseTx, encoding);

      // print(block.print());
    }
    return;
  }

  /**
   * Syncs the ledger from the network and begins farming. Default startup procedure for farmers.
   * Discards the original ledger data after several confirmed levels while retaining only the encoded pieces within its plot.
   */
  public async syncLedgerAndFarm(): Promise<void> {
    return;
  }

  /**
   * Syncs the ledger from existing nodes and serves RPC requests for structured data. Equivalent to a full validator node.
   * Retains the full unencoded ledger within persistent storage.
   */
  public async syncLedgerAndServe(): Promise<void> {
    return;
  }

  /**
   * Syncs the state chain from the network. Equivalent to a light client.
   * Listens for and validates new blocks, discarding them as they are compressed into new state blocks.
   */
  public async syncStateAndListen(): Promise<void> {
    return;
  }
}<|MERGE_RESOLUTION|>--- conflicted
+++ resolved
@@ -28,13 +28,8 @@
    */
   public static async init(storageAdapter = 'rocks', mode: typeof Farm.MODE_MEM_DB | typeof Farm.MODE_DISK_DB = 'mem-db', validateRecords: boolean): Promise<Node> {
     const wallet = await Wallet.init(storageAdapter);
-<<<<<<< HEAD
     const farm = await Farm.init(storageAdapter, mode);
     const ledger = await Ledger.init(storageAdapter, validateRecords);
-=======
-    const farm = await Farm.init(wallet.address, storageAdapter, mode);
-    const ledger = await Ledger.init(storageAdapter);
->>>>>>> 81a07870
     return new Node(wallet, farm, ledger);
   }
 
