{
  "name": "@subspace/subspace-core",
  "version": "0.0.1",
  "description": "Subspace Network Core Blockchain",
  "main": "dist/index.js",
  "browser": {
    "level-rocksdb": false
  },
  "bin": {
    "subspace": "bin/subspace.js"
  },
  "scripts": {
    "subspace": "bin/subspace.js",
    "build": "npm run clean && npm run lint && npm run gen-docs && npm run compile",
    "build-browser": "npm run browser-bundle && npm run browser-minify && npm run browser-copy-wasm",
    "browser-bundle": "browserify --standalone Subspace dist/main/index.js > app/web/bundle.js",
    "browser-minify": "terser --compress --mangle -- app/web/bundle.js > app/web/bundle.min.js",
    "browser-copy-wasm": "cp node_modules/*/*/dist/*.wasm app/web/",
    "gen-docs": "typedoc --out docs/ src/ --ignoreCompilerErrors",
    "clean": "rm -rf dist",
    "clear-data": "rm -rf data && mkdir data",
    "compile": "tsc -b",
    "lint": "tslint --project .",
    "test": "npm run lint && npm run compile && npm run clear-data && jest --verbose",
    "build-and-publish": "npm run build && npm publish"
  },
  "repository": {
    "type": "git",
    "url": "git://github.com/subspace/subspace-core.git"
  },
  "author": "Subspace Labs <jeremiah@subspace.network>",
  "license": "MIT",
  "bugs": {
    "url": "https://github.com/subspace/subspace-core/issues"
  },
  "homepage": "https://github.com/subspace/subspace-core#readme",
  "devDependencies": {
    "@types/jest": "^24.0.18",
    "browserify": "^16.5.0",
    "fake-indexeddb": "^2.1.1",
    "jest": "^24.9.0",
<<<<<<< HEAD
    "terser": "^4.2.1",
    "ts-jest": "^24.0.2",
=======
    "terser": "^4.1.4",
>>>>>>> 16881c11
    "ts-node": "^8.3.0",
    "tslint": "^5.19.0",
    "typedoc": "^0.15.0",
    "typescript": "^3.5.3"
  },
  "dependencies": {
    "@subspace/jump-consistent-hash": "^1.0.0",
    "@subspace/red-black-tree": "^0.1.3",
    "@subspace/reed-solomon-erasure.wasm": "^0.2.4",
    "@types/level-js": "^4.0.1",
    "@types/levelup": "^3.1.1",
<<<<<<< HEAD
    "@types/node": "^12.7.2",
=======
    "@types/node": "^12.6.9",
    "array-map-set": "^1.0.3",
>>>>>>> 16881c11
    "bls-signatures": "^0.1.9",
    "commander": "^3.0.0",
    "level-js": "^4.0.1",
    "level-rocksdb": "^4.0.0",
    "levelup": "^4.1.0",
    "merkle-tree-binary": "^2.0.0"
  }
}<|MERGE_RESOLUTION|>--- conflicted
+++ resolved
@@ -39,12 +39,7 @@
     "browserify": "^16.5.0",
     "fake-indexeddb": "^2.1.1",
     "jest": "^24.9.0",
-<<<<<<< HEAD
     "terser": "^4.2.1",
-    "ts-jest": "^24.0.2",
-=======
-    "terser": "^4.1.4",
->>>>>>> 16881c11
     "ts-node": "^8.3.0",
     "tslint": "^5.19.0",
     "typedoc": "^0.15.0",
@@ -56,12 +51,8 @@
     "@subspace/reed-solomon-erasure.wasm": "^0.2.4",
     "@types/level-js": "^4.0.1",
     "@types/levelup": "^3.1.1",
-<<<<<<< HEAD
     "@types/node": "^12.7.2",
-=======
-    "@types/node": "^12.6.9",
     "array-map-set": "^1.0.3",
->>>>>>> 16881c11
     "bls-signatures": "^0.1.9",
     "commander": "^3.0.0",
     "level-js": "^4.0.1",
